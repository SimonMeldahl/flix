--- conflicted
+++ resolved
@@ -33,7 +33,13 @@
     }
 }
 
-<<<<<<< HEAD
+instance Hash[Result[t, e]] with [t : Hash, e : Hash] {
+    def hash(r: Result[t, e]): Int = match r {
+        case Ok(v)  => 5381 + 113 * Hash.hash(v)
+        case Err(v) => 5351 + 97 * Hash.hash(v)
+    }
+}
+
 instance Eq[Result[t, e]] with[t : Eq, e : Eq] {
 
     def eq(r1: Result[t, e], r2: Result[t, e]): Bool = match (r1, r2) {
@@ -48,13 +54,6 @@
         case _ => true
     }
 
-=======
-instance Hash[Result[t, e]] with [t : Hash, e : Hash] {
-    def hash(r: Result[t, e]): Int = match r {
-        case Ok(v)  => 5381 + 113 * Hash.hash(v)
-        case Err(v) => 5351 + 97 * Hash.hash(v)
-    }
->>>>>>> daed63d1
 }
 
 namespace Result {
