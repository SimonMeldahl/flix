--- conflicted
+++ resolved
@@ -30,7 +30,11 @@
         List.foldRight((x, acc) -> "${x} :: ${acc}", "Nil", xs)
 }
 
-<<<<<<< HEAD
+instance Hash[List[a]] with [a : Hash] {
+    def hash(xs: List[a]): Int =
+        List.foldLeft((acc, x) -> acc * 31 + Hash.hash(x), 37199, xs)
+}
+
 instance Eq[List[a]] with[a : Eq] {
 
     def eq(xs: List[a], ys: List[a]): Bool = match (xs, ys) {
@@ -41,11 +45,6 @@
 
     def neq(xs: List[a], ys: List[a]): Bool = not (xs == ys)
 
-=======
-instance Hash[List[a]] with [a : Hash] {
-    def hash(xs: List[a]): Int =
-        List.foldLeft((acc, x) -> acc * 31 + Hash.hash(x), 37199, xs)
->>>>>>> daed63d1
 }
 
 namespace List {
