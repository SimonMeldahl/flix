package ca.uwaterloo.flix.language.ast

sealed trait SimplifiedAst

object SimplifiedAst {

  case class Root(constants: Map[Name.Resolved, SimplifiedAst.Definition.Constant],
                  directives: SimplifiedAst.Directives,
                  lattices: Map[Type, SimplifiedAst.Definition.Lattice],
                  collections: Map[Name.Resolved, SimplifiedAst.Collection],
                  indexes: Map[Name.Resolved, SimplifiedAst.Definition.Index],
                  facts: List[SimplifiedAst.Constraint.Fact],
                  rules: List[SimplifiedAst.Constraint.Rule],
                  time: Time) extends SimplifiedAst

  sealed trait Definition

  object Definition {

    case class Constant(name: Name.Resolved,
                        exp: SimplifiedAst.Expression,
                        tpe: Type,
                        loc: SourceLocation) extends SimplifiedAst.Definition

    case class Lattice(tpe: Type,
                       bot: SimplifiedAst.Expression,
                       top: SimplifiedAst.Expression,
                       leq: SimplifiedAst.Expression,
                       lub: SimplifiedAst.Expression,
                       glb: SimplifiedAst.Expression,
                       loc: SourceLocation) extends SimplifiedAst.Definition

    case class Index(name: Name.Resolved,
                     indexes: Seq[Seq[Name.Ident]],
                     loc: SourceLocation) extends SimplifiedAst.Definition

    /**
      * A typed AST node that represents the definition of a function.
      *
      * @param name the resolved name of the function.
      * @param args the arguments of the function, for debugging purposes.
      * @param body the expression body of the function.
      * @param tpe  the (lambda) type of the function.
      * @param loc  the source location of the function definition.
      */
    case class Function(name: Name.Resolved,
                        args: List[String],
                        body: SimplifiedAst.Expression,
                        tpe: Type.Lambda,
                        loc: SourceLocation) extends SimplifiedAst.Definition

  }

  sealed trait Collection

  object Collection {

    case class Relation(name: Name.Resolved,
                        attributes: List[SimplifiedAst.Attribute],
                        loc: SourceLocation) extends SimplifiedAst.Collection

    case class Lattice(name: Name.Resolved,
                       keys: List[SimplifiedAst.Attribute],
                       values: List[SimplifiedAst.Attribute],
                       loc: SourceLocation) extends SimplifiedAst.Collection

  }

  sealed trait Constraint extends SimplifiedAst

  object Constraint {

    case class Fact(head: SimplifiedAst.Predicate.Head) extends SimplifiedAst.Constraint

    case class Rule(head: SimplifiedAst.Predicate.Head,
                    body: List[SimplifiedAst.Predicate.Body]) extends SimplifiedAst.Constraint

  }

  case class Directives(directives: List[SimplifiedAst.Directive]) extends SimplifiedAst

  sealed trait Directive

  object Directive {

    case class AssertFact(fact: SimplifiedAst.Constraint.Fact, loc: SourceLocation) extends SimplifiedAst.Directive

    case class AssertRule(rule: SimplifiedAst.Constraint.Rule, loc: SourceLocation) extends SimplifiedAst.Directive

    case class Print(name: Name.Resolved, loc: SourceLocation) extends SimplifiedAst.Directive

  }

  sealed trait Expression extends SimplifiedAst {
    def tpe: Type
    def loc: SourceLocation
  }

  sealed trait LoadExpression extends Expression {
    val e: SimplifiedAst.Expression
    val offset: scala.Int
    val mask: scala.Int
    final val loc = SourceLocation.Unknown
  }

  sealed trait StoreExpression extends Expression {
    val e: SimplifiedAst.Expression
    val offset: scala.Int
    val v: SimplifiedAst.Expression
    val mask: Long
    final val targetMask = ~(mask << offset)
    final val tpe = Type.Int64
    final val loc = SourceLocation.Unknown
  }

  object Expression {

    case object Unit extends SimplifiedAst.Expression {
      final val tpe = Type.Unit
      final val loc = SourceLocation.Unknown
    }

    case object True extends SimplifiedAst.Expression {
      final val tpe = Type.Bool
      final val loc = SourceLocation.Unknown
    }

    case object False extends SimplifiedAst.Expression {
      final val tpe = Type.Bool
      final val loc = SourceLocation.Unknown
    }

    // TODO: Eventually we'll want to use the specialized ints below, and this will alias to Int32
    case class Int(lit: scala.Int) extends SimplifiedAst.Expression {
      final val tpe = Type.Int
      final val loc = SourceLocation.Unknown
    }

    case class Int8(lit: scala.Byte) extends SimplifiedAst.Expression {
      final val tpe = Type.Int8
      final val loc = SourceLocation.Unknown
    }

    case class Int16(lit: scala.Short) extends SimplifiedAst.Expression {
      final val tpe = Type.Int16
      final val loc = SourceLocation.Unknown
    }

    case class Int32(lit: scala.Int) extends SimplifiedAst.Expression {
      final val tpe = Type.Int32
      final val loc = SourceLocation.Unknown
    }

    case class Int64(lit: scala.Long) extends SimplifiedAst.Expression {
      final val tpe = Type.Int64
      final val loc = SourceLocation.Unknown
    }

    case class Str(lit: java.lang.String, loc: SourceLocation) extends SimplifiedAst.Expression {
      final val tpe = Type.Str
    }

    /**
      * An AST node representing a value (of type Bool) loaded from an Int64.
      *
      * @param e      the expression, returning an Int64, that the value is loaded from.
      * @param offset the offset (in bits) from the least significant bit that the value is loaded from.
      */
    case class LoadBool(e: SimplifiedAst.Expression, offset: scala.Int) extends SimplifiedAst.LoadExpression {
      val mask = 1
      val tpe = Type.Bool
    }

    /**
      * An AST node representing a value (of type Int8) loaded from an Int64.
      *
      * @param e      the expression, returning an Int64, that the value is loaded from.
      * @param offset the offset (in bits) from the least significant bit that the value is loaded from.
      */
    case class LoadInt8(e: SimplifiedAst.Expression, offset: scala.Int) extends SimplifiedAst.LoadExpression {
      val mask = 0xFF
      val tpe = Type.Int8
    }

    /**
      * An AST node representing a value (of type Int16) loaded from an Int64.
      *
      * @param e      the expression, returning an Int64, that the value is loaded from.
      * @param offset the offset (in bits) from the least significant bit that the value is loaded from.
      */
    case class LoadInt16(e: SimplifiedAst.Expression, offset: scala.Int) extends SimplifiedAst.LoadExpression {
      val mask = 0xFFFF
      val tpe = Type.Int16
    }

    /**
      * An AST node representing a value (of type Int32) loaded from an Int64.
      *
      * @param e      the expression, returning an Int64, that the value is loaded from.
      * @param offset the offset (in bits) from the least significant bit that the value is loaded from.
      */
    case class LoadInt32(e: SimplifiedAst.Expression, offset: scala.Int) extends SimplifiedAst.LoadExpression {
      // If we had unsigned ints, would be 0xFFFFFFFF
      val mask = -1
      val tpe = Type.Int32
    }

    /**
      * An AST node representing a value (of type Bool) to be stored into an Int64.
      *
      * @param e      the expression, returning an Int64, that the value is stored into.
      * @param offset the offset (in bits) from the least significant bit that the value is stored into.
      * @param v      the value to be stored.
      */
    case class StoreBool(e: SimplifiedAst.Expression,
                         offset: scala.Int,
                         v: SimplifiedAst.Expression) extends SimplifiedAst.StoreExpression {
      val mask = 0x1L
    }

    /**
      * An AST node representing a value (of type Int8) to be stored into an Int64.
      *
      * @param e      the expression, returning an Int64, that the value is stored into.
      * @param offset the offset (in bits) from the least significant bit that the value is stored into.
      * @param v      the value to be stored.
      */
    case class StoreInt8(e: SimplifiedAst.Expression,
                         offset: scala.Int, v:
                         SimplifiedAst.Expression) extends SimplifiedAst.StoreExpression {
      val mask = 0xFFL
    }

    /**
      * An AST node representing a value (of type Int16) to be stored into an Int64.
      *
      * @param e      the expression, returning an Int64, that the value is stored into.
      * @param offset the offset (in bits) from the least significant bit that the value is stored into.
      * @param v      the value to be stored.
      */
    case class StoreInt16(e: SimplifiedAst.Expression,
                          offset: scala.Int, v:
                          SimplifiedAst.Expression) extends SimplifiedAst.StoreExpression {
      val mask = 0xFFFFL
    }

    /**
      * An AST node representing a value (of type Int32) to be stored into an Int64.
      *
      * @param e      the expression, returning an Int64, that the value is stored into.
      * @param offset the offset (in bits) from the least significant bit that the value is stored into.
      * @param v      the value to be stored.
      */
    case class StoreInt32(e: SimplifiedAst.Expression,
                          offset: scala.Int, v:
                          SimplifiedAst.Expression) extends SimplifiedAst.StoreExpression {
      val mask = 0xFFFFFFFFL
    }

    /**
      * A typed AST node representing a local variable expression (i.e. a parameter or let-bound variable).
      *
      * @param ident  the name of the variable.
      * @param offset the (0-based) index of the variable.
      * @param tpe    the type of the variable.
      * @param loc    the source location of the variable.
      */
    case class Var(ident: Name.Ident,
                   offset: scala.Int,
                   tpe: Type,
                   loc: SourceLocation) extends SimplifiedAst.Expression

    case class Ref(name: Name.Resolved, tpe: Type, loc: SourceLocation) extends SimplifiedAst.Expression

    // TODO: Lambda lift?
    case class Lambda(annotations: Ast.Annotations,
                      args: List[SimplifiedAst.FormalArg],
                      body: SimplifiedAst.Expression,
                      tpe: Type.Lambda,
                      loc: SourceLocation) extends SimplifiedAst.Expression {
      override def toString: String = "λ(" + args.map(_.tpe).mkString(", ") + ") " + body
    }


    // TODO: Eliminate once we have lambda lifting
    case class Closure(args: List[SimplifiedAst.FormalArg],
                       body: SimplifiedAst.Expression,
                       env: Map[String, SimplifiedAst.Expression],
                       tpe: Type,
                       loc: SourceLocation) extends SimplifiedAst.Expression

    /**
      * A typed AST node representing a function call.
      *
      * @param name the name of the function being called.
      * @param args the function arguments.
      * @param tpe  the return type of the function.
      * @param loc  the source location of the expression.
      */
    case class Apply(name: Name.Resolved,
                     args: List[SimplifiedAst.Expression],
                     tpe: Type,
                     loc: SourceLocation) extends SimplifiedAst.Expression

    // TODO:
    case class Apply3(lambda: SimplifiedAst.Expression,
                      args: List[SimplifiedAst.Expression],
                      tpe: Type,
                      loc: SourceLocation) extends SimplifiedAst.Expression


    /**
      * A typed AST node representing a unary expression.
      *
      * @param op  the unary operator.
      * @param exp the expression.
      * @param tpe the type of the expression.
      * @param loc the source location of the expression.
      */
    case class Unary(op: UnaryOperator,
                     exp: SimplifiedAst.Expression,
                     tpe: Type, loc: SourceLocation) extends SimplifiedAst.Expression

    /**
      * A typed AST node representing a binary expression.
      *
      * @param op   the binary operator.
      * @param exp1 the left expression.
      * @param exp2 the right expression.
      * @param tpe  the type of the expression.
      * @param loc  the source location of the expression.
      */
    case class Binary(op: BinaryOperator,
                      exp1: SimplifiedAst.Expression,
                      exp2: SimplifiedAst.Expression,
                      tpe: Type,
                      loc: SourceLocation) extends SimplifiedAst.Expression

    /**
      * A typed AST node representing an if-then-else expression.
      *
      * @param exp1 the conditional expression.
      * @param exp2 the consequent expression.
      * @param exp3 the alternative expression.
      * @param tpe  the type of the consequent and alternative expression.
      * @param loc  the source location of the expression.
      */
    case class IfThenElse(exp1: SimplifiedAst.Expression,
                          exp2: SimplifiedAst.Expression,
                          exp3: SimplifiedAst.Expression,
                          tpe: Type,
                          loc: SourceLocation) extends SimplifiedAst.Expression

    /**
      * A typed AST node representing a let expression.
      *
      * @param ident  the name of the bound variable.
      * @param offset the (0-based) index of the bound variable.
      * @param exp1   the value of the bound variable.
      * @param exp2   the body expression in which the bound variable is visible.
      * @param tpe    the type of the expression (which is equivalent to the type of the body expression).
      * @param loc    the source location of the expression.
      */
    case class Let(ident: Name.Ident,
                   offset: scala.Int,
                   exp1: SimplifiedAst.Expression,
                   exp2: SimplifiedAst.Expression,
                   tpe: Type,
                   loc: SourceLocation) extends SimplifiedAst.Expression

<<<<<<< HEAD
    /**
      * A typed AST node representing a check-tag expression, i.e. check if the tag expression matches the given tag
      * identifier.
      *
      * @param tag the tag identifier.
      * @param exp the tag expression to check.
      * @param loc the source location of the expression.
      */
=======

>>>>>>> d2bd355d
    case class CheckTag(tag: Name.Ident,
                        exp: SimplifiedAst.Expression,
                        loc: SourceLocation) extends SimplifiedAst.Expression {
      final val tpe: Type = Type.Bool
    }

<<<<<<< HEAD
    /**
      * A typed AST node representing a dereference of the inner value of a tag, i.e. destruct a tag.
      *
      * @param exp the tag expression to destruct.
      * @param tpe the type of the inner tag value.
      * @param loc the source location of the expression.
      */
    case class GetTagValue(exp: SimplifiedAst.Expression,
                           tpe: Type,
                           loc: SourceLocation) extends SimplifiedAst.Expression

    /**
      * A typed AST node representing a tagged expression.
      *
      * @param enum the name of the enum.
      * @param tag  the name of the tag.
      * @param exp  the expression.
      * @param tpe  the type of the expression.
      * @param loc  The source location of the tag.
      */
    case class Tag(enum: Name.Resolved,
                   tag: Name.Ident,
                   exp: SimplifiedAst.Expression,
                   tpe: Type.Enum,
                   loc: SourceLocation) extends SimplifiedAst.Expression

    /**
      * A typed AST node representing an index into a tuple, i.e. destruct a tuple.
      *
      * @param base   the tuple expression to index into.
      * @param offset the (0-based) offset of the tuple.
      * @param tpe    the type of the expression.
      * @param loc    the source location of the tuple.
      */
=======
    case class CheckNil(exp: SimplifiedAst.Expression, loc: SourceLocation) {
      final val tpe: Type = Type.Bool
    }

    case class CheckCons(exp: SimplifiedAst.Expression, loc: SourceLocation) {
      final val tpe: Type = Type.Bool
    }


    // Destructs a Tag
    case class GetTagValue(exp: SimplifiedAst.Expression,
                           tpe: Type,
                           loc: SourceLocation) extends SimplifiedAst.Expression

    // Destructs a Tuple
    // TODO: Rename to GetTupleIndex
>>>>>>> d2bd355d
    case class TupleAt(base: SimplifiedAst.Expression,
                       offset: scala.Int,
                       tpe: Type,
                       loc: SourceLocation) extends SimplifiedAst.Expression

<<<<<<< HEAD
    /**
      * A typed AST node representing a tuple expression.
      *
      * @param elms the elements of the tuple.
      * @param tpe  the type of the tuple.
      * @param loc  the source location of the tuple.
      */
=======
    case class Tag(enum: Name.Resolved,
                   tag: Name.Ident,
                   exp: SimplifiedAst.Expression,
                   tpe: Type.Enum,
                   loc: SourceLocation) extends SimplifiedAst.Expression {
      override def toString: String = {
        val inner = exp match {
          case SimplifiedAst.Expression.Unit => ""
          case _ => "(" + exp.toString + ")"
        }
        tag.name + inner
      }
    }


>>>>>>> d2bd355d
    case class Tuple(elms: List[SimplifiedAst.Expression],
                     tpe: Type.Tuple,
                     loc: SourceLocation) extends SimplifiedAst.Expression {
      override def toString: String = "(" + elms.mkString(",") + ")"
    }

    case class Set(elms: List[SimplifiedAst.Expression],
                   tpe: Type.Set,
                   loc: SourceLocation) extends SimplifiedAst.Expression

    /**
      * A typed AST node representing an error.
      *
      * @param tpe the type of the error.
      * @param loc the source location of the error.
      */
    case class Error(tpe: Type, loc: SourceLocation) extends SimplifiedAst.Expression

    /**
      * A typed AST node representing a match error.
      *
      * @param tpe the type of the error.
      * @param loc the source location of the error.
      */
    case class MatchError(tpe: Type, loc: SourceLocation) extends SimplifiedAst.Expression

  }

  sealed trait Predicate extends SimplifiedAst {
    def tpe: Type
    def loc: SourceLocation
  }

  object Predicate {

    sealed trait Head extends SimplifiedAst.Predicate

    object Head {

      case class Relation(name: Name.Resolved,
                          terms: List[SimplifiedAst.Term.Head],
                          tpe: Type.Predicate,
                          loc: SourceLocation) extends SimplifiedAst.Predicate.Head

    }

    sealed trait Body extends SimplifiedAst.Predicate

    object Body {

      case class Collection(name: Name.Resolved,
                            terms: List[SimplifiedAst.Term.Body],
                            tpe: Type.Predicate,
                            loc: SourceLocation) extends SimplifiedAst.Predicate.Body

      case class Function(name: Name.Resolved,
                          terms: List[SimplifiedAst.Term.Body],
                          tpe: Type.Lambda,
                          loc: SourceLocation) extends SimplifiedAst.Predicate.Body

      case class NotEqual(ident1: Name.Ident,
                          ident2: Name.Ident,
                          tpe: Type,
                          loc: SourceLocation) extends SimplifiedAst.Predicate.Body

      case class Loop(ident: Name.Ident,
                      term: SimplifiedAst.Term.Head,
                      tpe: Type,
                      loc: SourceLocation) extends SimplifiedAst.Predicate.Body

    }

  }

  object Term {

    sealed trait Head extends SimplifiedAst {
      def tpe: Type
      def loc: SourceLocation
    }

    object Head {

      case class Var(ident: Name.Ident, tpe: Type, loc: SourceLocation) extends SimplifiedAst.Term.Head

      // TODO: Lambda lift?
      case class Exp(literal: SimplifiedAst.Expression, tpe: Type, loc: SourceLocation) extends SimplifiedAst.Term.Head

      // TODO: Can we get rid of this?
      case class Apply(name: Name.Resolved,
                       args: List[SimplifiedAst.Term.Head],
                       tpe: Type,
                       loc: SourceLocation) extends SimplifiedAst.Term.Head

    }

    sealed trait Body extends SimplifiedAst {
      def tpe: Type
      def loc: SourceLocation
    }

    object Body {

      case class Wildcard(tpe: Type, loc: SourceLocation) extends SimplifiedAst.Term.Body

      case class Var(v: scala.Int, tpe: Type, loc: SourceLocation) extends SimplifiedAst.Term.Body

      // TODO: Lambda lift?
      case class Exp(e: SimplifiedAst.Expression, tpe: Type, loc: SourceLocation) extends SimplifiedAst.Term.Body

    }

  }

  case class Attribute(ident: Name.Ident, tpe: Type) extends SimplifiedAst

  case class FormalArg(ident: Name.Ident, tpe: Type) extends SimplifiedAst

}<|MERGE_RESOLUTION|>--- conflicted
+++ resolved
@@ -368,7 +368,6 @@
                    tpe: Type,
                    loc: SourceLocation) extends SimplifiedAst.Expression
 
-<<<<<<< HEAD
     /**
       * A typed AST node representing a check-tag expression, i.e. check if the tag expression matches the given tag
       * identifier.
@@ -377,16 +376,12 @@
       * @param exp the tag expression to check.
       * @param loc the source location of the expression.
       */
-=======
-
->>>>>>> d2bd355d
     case class CheckTag(tag: Name.Ident,
                         exp: SimplifiedAst.Expression,
                         loc: SourceLocation) extends SimplifiedAst.Expression {
       final val tpe: Type = Type.Bool
     }
 
-<<<<<<< HEAD
     /**
       * A typed AST node representing a dereference of the inner value of a tag, i.e. destruct a tag.
       *
@@ -407,52 +402,6 @@
       * @param tpe  the type of the expression.
       * @param loc  The source location of the tag.
       */
-    case class Tag(enum: Name.Resolved,
-                   tag: Name.Ident,
-                   exp: SimplifiedAst.Expression,
-                   tpe: Type.Enum,
-                   loc: SourceLocation) extends SimplifiedAst.Expression
-
-    /**
-      * A typed AST node representing an index into a tuple, i.e. destruct a tuple.
-      *
-      * @param base   the tuple expression to index into.
-      * @param offset the (0-based) offset of the tuple.
-      * @param tpe    the type of the expression.
-      * @param loc    the source location of the tuple.
-      */
-=======
-    case class CheckNil(exp: SimplifiedAst.Expression, loc: SourceLocation) {
-      final val tpe: Type = Type.Bool
-    }
-
-    case class CheckCons(exp: SimplifiedAst.Expression, loc: SourceLocation) {
-      final val tpe: Type = Type.Bool
-    }
-
-
-    // Destructs a Tag
-    case class GetTagValue(exp: SimplifiedAst.Expression,
-                           tpe: Type,
-                           loc: SourceLocation) extends SimplifiedAst.Expression
-
-    // Destructs a Tuple
-    // TODO: Rename to GetTupleIndex
->>>>>>> d2bd355d
-    case class TupleAt(base: SimplifiedAst.Expression,
-                       offset: scala.Int,
-                       tpe: Type,
-                       loc: SourceLocation) extends SimplifiedAst.Expression
-
-<<<<<<< HEAD
-    /**
-      * A typed AST node representing a tuple expression.
-      *
-      * @param elms the elements of the tuple.
-      * @param tpe  the type of the tuple.
-      * @param loc  the source location of the tuple.
-      */
-=======
     case class Tag(enum: Name.Resolved,
                    tag: Name.Ident,
                    exp: SimplifiedAst.Expression,
@@ -460,19 +409,45 @@
                    loc: SourceLocation) extends SimplifiedAst.Expression {
       override def toString: String = {
         val inner = exp match {
-          case SimplifiedAst.Expression.Unit => ""
-          case _ => "(" + exp.toString + ")"
+          case Expression.Unit => ""
+          case _ => s"($exp)"
         }
         tag.name + inner
       }
     }
 
-
->>>>>>> d2bd355d
+    /**
+      * A typed AST node representing an index into a tuple, i.e. destruct a tuple.
+      *
+      * @param base   the tuple expression to index into.
+      * @param offset the (0-based) offset of the tuple.
+      * @param tpe    the type of the expression.
+      * @param loc    the source location of the tuple.
+      */
+    case class GetTupleIndex(base: SimplifiedAst.Expression,
+                             offset: scala.Int,
+                             tpe: Type,
+                             loc: SourceLocation) extends SimplifiedAst.Expression
+
+    /**
+      * A typed AST node representing a tuple expression.
+      *
+      * @param elms the elements of the tuple.
+      * @param tpe  the type of the tuple.
+      * @param loc  the source location of the tuple.
+      */
     case class Tuple(elms: List[SimplifiedAst.Expression],
                      tpe: Type.Tuple,
                      loc: SourceLocation) extends SimplifiedAst.Expression {
       override def toString: String = "(" + elms.mkString(",") + ")"
+    }
+
+    case class CheckNil(exp: SimplifiedAst.Expression, loc: SourceLocation) {
+      final val tpe: Type = Type.Bool
+    }
+
+    case class CheckCons(exp: SimplifiedAst.Expression, loc: SourceLocation) {
+      final val tpe: Type = Type.Bool
     }
 
     case class Set(elms: List[SimplifiedAst.Expression],
